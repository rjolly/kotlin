<<<<<<< HEAD
LineBreakpoint created at delegatedPropertyInClass.kt:8
!JDK_HOME!\bin\java -agentlib:jdwp=transport=dt_socket,address=!HOST_NAME!:!HOST_PORT!,suspend=y,server=n -Dfile.encoding=!FILE_ENCODING! -classpath !APP_PATH!\classes;!KOTLIN_RUNTIME!;!CUSTOM_LIBRARY!;!RT_JAR! delegatedPropertyInClass.DelegatedPropertyInClassPackage
=======
LineBreakpoint created at delegatedPropertyInClass.kt:9
!JDK_HOME!\bin\java -agentlib:jdwp=transport=dt_socket,address=!HOST_NAME!:!HOST_PORT!,suspend=y,server=n -Dfile.encoding=!FILE_ENCODING! -classpath !OUTPUT_PATH!;!KOTLIN_RUNTIME!;!CUSTOM_LIBRARY!;!RT_JAR! delegatedPropertyInClass.DelegatedPropertyInClassPackage
>>>>>>> 43bb9347
Connected to the target VM, address: '!HOST_NAME!:PORT_NAME!', transport: 'socket'
delegatedPropertyInClass.kt:9
package delegatedPropertyInClass

import kotlin.properties.Delegates
import kotlin.reflect.KProperty

fun main(args: Array<String>) {
    val a = A()
    //Breakpoint!
    args.size()
}

class A {
    val prop by MyDelegate()
    val propEx by MyDelegateThrowsException()
}

class MyDelegate {
    fun getValue(t: Any?, p: KProperty<*>): Int = 1
}

class MyDelegateThrowsException {
    fun getValue(t: Any?, p: KProperty<*>): Int = throw IllegalStateException()
}

// PRINT_FRAME

 frame    = main():9, DelegatedPropertyInClassKt {delegatedPropertyInClass}
   local    = args: java.lang.String[] = {java.lang.String[0]@uniqueID} (sp = delegatedPropertyInClass.kt, 6)
   local    = a: delegatedPropertyInClass.A = {delegatedPropertyInClass.A@uniqueID} (sp = delegatedPropertyInClass.kt, 7)
     field    = prop$delegate: delegatedPropertyInClass.MyDelegate = {delegatedPropertyInClass.MyDelegate@uniqueID} (sp = delegatedPropertyInClass.kt, 13)
                - Class has no fields
<<<<<<< HEAD
     field    = prop: delegatedPropertyInClass.MyDelegate = 1 (sp = delegatedPropertyInClass.kt, 12)
     field    = propEx$delegate: delegatedPropertyInClass.MyDelegateThrowsException = {delegatedPropertyInClass.MyDelegateThrowsException@uniqueID} (sp = delegatedPropertyInClass.kt, 13)
                - Class has no fields
     field    = propEx: delegatedPropertyInClass.MyDelegateThrowsException = {java.lang.IllegalStateException@uniqueID}java.lang.IllegalStateException (sp = delegatedPropertyInClass.kt, 13)
=======
     field    = prop: int = 1 (sp = delegatedPropertyInClass.kt, 13)
     field    = propEx$delegate: delegatedPropertyInClass.MyDelegateThrowsException = {delegatedPropertyInClass.MyDelegateThrowsException@uniqueID} (sp = delegatedPropertyInClass.kt, 14)
                - Class has no fields
     field    = propEx: int = {java.lang.IllegalStateException@uniqueID}java.lang.IllegalStateException (sp = delegatedPropertyInClass.kt, 14)
>>>>>>> 43bb9347
       field    = detailMessage: java.lang.String = null (sp = Throwable.!EXT!)
       field    = cause: java.lang.Throwable = {java.lang.IllegalStateException@uniqueID}java.lang.IllegalStateException (sp = Throwable.!EXT!)
       field    = stackTrace: java.lang.StackTraceElement[] = null (sp = Throwable.!EXT!)
Disconnected from the target VM, address: '!HOST_NAME!:PORT_NAME!', transport: 'socket'

Process finished with exit code 0<|MERGE_RESOLUTION|>--- conflicted
+++ resolved
@@ -1,10 +1,5 @@
-<<<<<<< HEAD
-LineBreakpoint created at delegatedPropertyInClass.kt:8
+LineBreakpoint created at delegatedPropertyInClass.kt:9
 !JDK_HOME!\bin\java -agentlib:jdwp=transport=dt_socket,address=!HOST_NAME!:!HOST_PORT!,suspend=y,server=n -Dfile.encoding=!FILE_ENCODING! -classpath !APP_PATH!\classes;!KOTLIN_RUNTIME!;!CUSTOM_LIBRARY!;!RT_JAR! delegatedPropertyInClass.DelegatedPropertyInClassPackage
-=======
-LineBreakpoint created at delegatedPropertyInClass.kt:9
-!JDK_HOME!\bin\java -agentlib:jdwp=transport=dt_socket,address=!HOST_NAME!:!HOST_PORT!,suspend=y,server=n -Dfile.encoding=!FILE_ENCODING! -classpath !OUTPUT_PATH!;!KOTLIN_RUNTIME!;!CUSTOM_LIBRARY!;!RT_JAR! delegatedPropertyInClass.DelegatedPropertyInClassPackage
->>>>>>> 43bb9347
 Connected to the target VM, address: '!HOST_NAME!:PORT_NAME!', transport: 'socket'
 delegatedPropertyInClass.kt:9
 package delegatedPropertyInClass
@@ -38,20 +33,14 @@
    local    = a: delegatedPropertyInClass.A = {delegatedPropertyInClass.A@uniqueID} (sp = delegatedPropertyInClass.kt, 7)
      field    = prop$delegate: delegatedPropertyInClass.MyDelegate = {delegatedPropertyInClass.MyDelegate@uniqueID} (sp = delegatedPropertyInClass.kt, 13)
                 - Class has no fields
-<<<<<<< HEAD
-     field    = prop: delegatedPropertyInClass.MyDelegate = 1 (sp = delegatedPropertyInClass.kt, 12)
-     field    = propEx$delegate: delegatedPropertyInClass.MyDelegateThrowsException = {delegatedPropertyInClass.MyDelegateThrowsException@uniqueID} (sp = delegatedPropertyInClass.kt, 13)
-                - Class has no fields
-     field    = propEx: delegatedPropertyInClass.MyDelegateThrowsException = {java.lang.IllegalStateException@uniqueID}java.lang.IllegalStateException (sp = delegatedPropertyInClass.kt, 13)
-=======
-     field    = prop: int = 1 (sp = delegatedPropertyInClass.kt, 13)
+     field    = prop: delegatedPropertyInClass.MyDelegate = 1 (sp = delegatedPropertyInClass.kt, 13)
      field    = propEx$delegate: delegatedPropertyInClass.MyDelegateThrowsException = {delegatedPropertyInClass.MyDelegateThrowsException@uniqueID} (sp = delegatedPropertyInClass.kt, 14)
                 - Class has no fields
-     field    = propEx: int = {java.lang.IllegalStateException@uniqueID}java.lang.IllegalStateException (sp = delegatedPropertyInClass.kt, 14)
->>>>>>> 43bb9347
+     field    = propEx: delegatedPropertyInClass.MyDelegateThrowsException = {java.lang.IllegalStateException@uniqueID}java.lang.IllegalStateException (sp = delegatedPropertyInClass.kt, 14)
        field    = detailMessage: java.lang.String = null (sp = Throwable.!EXT!)
        field    = cause: java.lang.Throwable = {java.lang.IllegalStateException@uniqueID}java.lang.IllegalStateException (sp = Throwable.!EXT!)
-       field    = stackTrace: java.lang.StackTraceElement[] = null (sp = Throwable.!EXT!)
+       field    = stackTrace: java.lang.StackTraceElement[] = {java.lang.StackTraceElement[0]@uniqueID} (sp = Throwable.!EXT!)
+       field    = suppressedExceptions: java.util.List = {java.util.Collections$UnmodifiableRandomAccessList@uniqueID} size = 0 (sp = Throwable.!EXT!)
 Disconnected from the target VM, address: '!HOST_NAME!:PORT_NAME!', transport: 'socket'
 
 Process finished with exit code 0